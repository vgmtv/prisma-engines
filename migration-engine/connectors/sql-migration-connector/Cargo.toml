--- conflicted
+++ resolved
@@ -17,11 +17,7 @@
 url = "1.7.2"
 log = "0.4"
 failure = "0.1"
-<<<<<<< HEAD
-failure_derive = "0.1"
 prisma-query = { git = "https://github.com/prisma/prisma-query.git" }
 postgres = { version = "0.16.0-rc.1", features = ["with-serde_json-1", "with-chrono-0_4", "with-uuid-0_7"] }
 mysql = { version = "*" }
-=======
->>>>>>> 74e438ef
 r2d2 = "0.8"
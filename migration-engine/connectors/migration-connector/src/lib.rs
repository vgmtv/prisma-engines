mod migration_applier;
pub mod steps;

use chrono::{DateTime, Utc};
<<<<<<< HEAD
use database_inspector::DatabaseInspector;
use datamodel::Schema;
=======
use datamodel::Datamodel;
>>>>>>> 9a36b035
pub use migration_applier::*;
use serde::Serialize;
use std::fmt::Debug;
use std::sync::Arc;
pub use steps::MigrationStep;

#[macro_use]
extern crate serde_derive;

pub trait MigrationConnector {
    type DatabaseMigrationStep: DatabaseMigrationStepMarker + 'static;

    fn initialize(&self);

    fn reset(&self);

    fn migration_persistence(&self) -> Arc<MigrationPersistence>;

    fn database_steps_inferrer(&self) -> Arc<DatabaseMigrationStepsInferrer<Self::DatabaseMigrationStep>>;
    fn database_step_applier(&self) -> Arc<DatabaseMigrationStepApplier<Self::DatabaseMigrationStep>>;
    fn destructive_changes_checker(&self) -> Arc<DestructiveChangesChecker<Self::DatabaseMigrationStep>>;

    fn migration_applier(&self) -> Box<MigrationApplier<Self::DatabaseMigrationStep>> {
        let applier = MigrationApplierImpl {
            migration_persistence: self.migration_persistence(),
            step_applier: self.database_step_applier(),
        };
        Box::new(applier)
    }

    fn database_inspector(&self) -> Box<DatabaseInspector> {
        DatabaseInspector::empty()
    }
}

pub trait DatabaseMigrationStepMarker: Debug {}

pub trait DatabaseMigrationStepsInferrer<T> {
<<<<<<< HEAD
    fn infer(&self, previous: &Schema, next: &Schema, steps: &Vec<MigrationStep>) -> Vec<T>;
=======
    fn infer(&self, previous: &Datamodel, next: &Datamodel, steps: Vec<MigrationStep>) -> Vec<T>;
>>>>>>> 9a36b035
}

pub trait DatabaseMigrationStepApplier<T> {
    fn apply(&self, step: &T);

    fn render_steps(&self, steps: &Vec<T>) -> serde_json::Value;
}

pub trait DestructiveChangesChecker<T> {
    fn check(&self, steps: &Vec<T>) -> Vec<MigrationResult>;
}

pub enum MigrationResult {
    Error(MigrationWarning),
    Warning(MigrationError),
}

#[derive(Debug, Serialize)]
pub struct MigrationWarning {
    pub tpe: String,
    pub description: String,
    pub field: Option<String>,
}

#[derive(Debug, Serialize)]
pub struct MigrationError {
    pub tpe: String,
    pub description: String,
    pub field: Option<String>,
}

pub trait MigrationPersistence {
    // returns the last successful Migration
    fn last(&self) -> Option<Migration>;

    fn by_name(&self, name: &str) -> Option<Migration>;

    // this power the listMigrations command
    fn load_all(&self) -> Vec<Migration>;

    // writes the migration to the Migration table
    fn create(&self, migration: Migration) -> Migration;

    // used by the MigrationApplier to write the progress of a Migration into the database
    fn update(&self, params: &MigrationUpdateParams);
}

#[derive(Debug, PartialEq, Clone)]
pub struct Migration {
    pub name: String,
    pub revision: usize,
    pub status: MigrationStatus,
    pub applied: usize,
    pub rolled_back: usize,
    pub datamodel: Datamodel,
    pub datamodel_steps: Vec<MigrationStep>,
    pub database_steps: String,
    pub errors: Vec<String>,
    pub started_at: DateTime<Utc>,
    pub finished_at: Option<DateTime<Utc>>,
}

#[derive(Debug, Clone)]
pub struct MigrationUpdateParams {
    pub name: String,
    pub revision: usize,
    pub status: MigrationStatus,
    pub applied: usize,
    pub rolled_back: usize,
    pub errors: Vec<String>,
    pub finished_at: Option<DateTime<Utc>>,
}

impl Migration {
    pub fn new(name: String) -> Migration {
        Migration {
            name: name,
            revision: 0,
            status: MigrationStatus::Pending,
            applied: 0,
            rolled_back: 0,
            datamodel: Datamodel::empty(),
            datamodel_steps: Vec::new(),
            database_steps: "[]".to_string(),
            errors: Vec::new(),
            started_at: Self::timestamp_without_nanos(),
            finished_at: None,
        }
    }

    pub fn update_params(&self) -> MigrationUpdateParams {
        MigrationUpdateParams {
            name: self.name.clone(),
            revision: self.revision.clone(),
            status: self.status.clone(),
            applied: self.applied,
            rolled_back: self.rolled_back,
            errors: self.errors.clone(),
            finished_at: self.finished_at.clone(),
        }
    }

    // SQLite does not store nano precision. Therefore we cut it so we can assert equality in our tests.
    pub fn timestamp_without_nanos() -> DateTime<Utc> {
        let timestamp = Utc::now().timestamp_millis();
        let nsecs = ((timestamp % 1000) * 1_000_000) as u32;
        let secs = (timestamp / 1000) as i64;
        let naive = chrono::NaiveDateTime::from_timestamp(secs, nsecs);
        let datetime: DateTime<Utc> = DateTime::from_utc(naive, Utc);
        datetime
    }
}

#[derive(Debug, Serialize, PartialEq, Clone)]
pub enum MigrationStatus {
    Pending,
    InProgress,
    Success,
    RollingBack,
    RollbackSuccess,
    RollbackFailure,
}

impl MigrationStatus {
    pub fn code(&self) -> &str {
        match self {
            MigrationStatus::Pending => "Pending",
            MigrationStatus::InProgress => "InProgress",
            MigrationStatus::Success => "Success",
            MigrationStatus::RollingBack => "RollingBack",
            MigrationStatus::RollbackSuccess => "RollbackSuccess",
            MigrationStatus::RollbackFailure => "RollbackFailure",
        }
    }

    pub fn from_str(s: String) -> MigrationStatus {
        match s.as_ref() {
            "Pending" => MigrationStatus::Pending,
            "InProgress" => MigrationStatus::InProgress,
            "Success" => MigrationStatus::Success,
            "RollingBack" => MigrationStatus::RollingBack,
            "RollbackSuccess" => MigrationStatus::RollbackSuccess,
            "RollbackFailure" => MigrationStatus::RollbackFailure,
            _ => panic!("MigrationStatus {:?} is not known", s),
        }
    }
}<|MERGE_RESOLUTION|>--- conflicted
+++ resolved
@@ -2,12 +2,8 @@
 pub mod steps;
 
 use chrono::{DateTime, Utc};
-<<<<<<< HEAD
 use database_inspector::DatabaseInspector;
-use datamodel::Schema;
-=======
 use datamodel::Datamodel;
->>>>>>> 9a36b035
 pub use migration_applier::*;
 use serde::Serialize;
 use std::fmt::Debug;
@@ -46,11 +42,7 @@
 pub trait DatabaseMigrationStepMarker: Debug {}
 
 pub trait DatabaseMigrationStepsInferrer<T> {
-<<<<<<< HEAD
-    fn infer(&self, previous: &Schema, next: &Schema, steps: &Vec<MigrationStep>) -> Vec<T>;
-=======
-    fn infer(&self, previous: &Datamodel, next: &Datamodel, steps: Vec<MigrationStep>) -> Vec<T>;
->>>>>>> 9a36b035
+    fn infer(&self, previous: &Datamodel, next: &Datamodel, steps: &Vec<MigrationStep>) -> Vec<T>;
 }
 
 pub trait DatabaseMigrationStepApplier<T> {

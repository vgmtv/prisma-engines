//! Providing an interface to build WriteQueries
#![allow(warnings)]

use crate::{
    builders::{utils, NestedValue, ValueList, ValueMap, ValueSplit},
    CoreError, CoreResult, ManyNestedBuilder, QuerySchemaRef, SimpleNestedBuilder, UpsertNestedBuilder, WriteQuery,
};
use crate::{
    schema::{ModelOperation, OperationTag},
    Inflector, Query,
};
use connector::{filter::NodeSelector, mutaction::* /* ALL OF IT */};
use graphql_parser::query::{Field, Value};
use prisma_models::{Field as ModelField, InternalDataModelRef, ModelRef, PrismaValue, Project};
use rust_inflector::Inflector as RustInflector;
use std::{collections::BTreeMap, sync::Arc};

/// A TopLevelMutation builder
///
/// It takes a graphql field and model
/// and builds a mutation tree from it
#[derive(Debug)]
pub struct MutationBuilder<'field> {
    field: &'field Field,
    query_schema: QuerySchemaRef,
}

impl<'field> MutationBuilder<'field> {
    pub fn new(query_schema: QuerySchemaRef, field: &'field Field) -> Self {
        Self { field, query_schema }
    }

    pub fn build(self) -> CoreResult<WriteQuery> {
        // Handle `resetData` separately
        if &self.field.name == "resetData" {
            return handle_reset(&self.field, Arc::clone(&self.query_schema.internal_data_model));
        }

        let args = into_tree(&self.field.arguments);

        let raw_name = self.field.alias.as_ref().unwrap_or_else(|| &self.field.name).clone();
        let model_operation = parse_model_action(&raw_name, Arc::clone(&self.model))?;

        let inner = match model_operation.operation {
            OperationTag::CreateSingle => {
                let ValueSplit { values, lists, nested } = ValueMap(shift_data(&args, "data")?).split();
                let non_list_args = values.to_prisma_values().into();
                let list_args = lists.into_iter().map(|la| la.convert()).collect();
                let nested_mutactions = build_nested_root(model.name.as_str(), &nested, Arc::clone(&model), &op)?;

                TopLevelDatabaseMutaction::CreateNode(CreateNode {
                    model: Arc::clone(&model),
                    non_list_args,
                    list_args,
                    nested_mutactions,
                })
            }
            OperationTag::UpdateSingle => {
                let ValueSplit { values, lists, nested } = ValueMap(shift_data(&args, "data")?).split();
                let non_list_args = values.to_prisma_values().into();
                let list_args = lists.into_iter().map(|la| la.convert()).collect();
                let nested_mutactions = build_nested_root(model.name.as_str(), &nested, Arc::clone(&model), &op)?;

                let where_ = ValueMap(shift_data(&args, "where")?)
                    .to_node_selector(Arc::clone(&model))
                    .map_or(
                        Err(CoreError::QueryValidationError("No `where` on connect".into())),
                        |w| Ok(w),
                    )?;

                TopLevelDatabaseMutaction::UpdateNode(UpdateNode {
                    where_,
                    non_list_args,
                    list_args,
                    nested_mutactions,
                })
            }
            OperationTag::UpdateMany => {
                let ValueSplit { values, lists, nested } = ValueMap(shift_data(&args, "data")?).split();
                let non_list_args = values.to_prisma_values().into();
                let list_args = lists.into_iter().map(|la| la.convert()).collect();
                let nested_mutactions = build_nested_root(model.name.as_str(), &nested, Arc::clone(&model), &op)?;

                let query_args = utils::extract_query_args(self.field, Arc::clone(&model))?;
                let filter = query_args
                    .filter
                    .map(|f| Ok(f))
                    .unwrap_or_else(|| Err(CoreError::QueryValidationError("Required filters not found!".into())))?;

                TopLevelDatabaseMutaction::UpdateNodes(UpdateNodes {
                    model: Arc::clone(&model),
                    filter,
                    non_list_args,
                    list_args,
                })
            }
<<<<<<< HEAD
            OperationTag::DeleteSingle => TopLevelDatabaseMutaction::DeleteNode(DeleteNode {
                where_: utils::extract_node_selector(self.field, Arc::clone(&model))?,
            }),
            OperationTag::DeleteMany => {
=======
            Operation::Delete => {
                let where_ = ValueMap(shift_data(&args, "where")?)
                    .to_node_selector(Arc::clone(&model))
                    .map_or(
                        Err(CoreError::QueryValidationError("No `where` on connect".into())),
                        |w| Ok(w),
                    )?;

                TopLevelDatabaseMutaction::DeleteNode(DeleteNode { where_ })
            }
            Operation::DeleteMany => {
>>>>>>> 3295550d
                let query_args = utils::extract_query_args(self.field, Arc::clone(&model))?;
                let filter = query_args
                    .filter
                    .map(|f| Ok(f))
                    .unwrap_or_else(|| Err(CoreError::QueryValidationError("Required filters not found!".into())))?;

                TopLevelDatabaseMutaction::DeleteNodes(DeleteNodes { model, filter })
            }
            OperationTag::UpsertSingle => {
                let where_ = utils::extract_node_selector(self.field, Arc::clone(&model))?;

                let create = {
                    let ValueSplit { values, lists, nested } = ValueMap(shift_data(&args, "create")?).split();
                    let non_list_args = values.to_prisma_values().into();
                    let list_args = lists.into_iter().map(|la| la.convert()).collect();
                    let nested_mutactions = build_nested_root(model.name.as_str(), &nested, Arc::clone(&model), &op)?;
                    let model = Arc::clone(&model);

                    CreateNode {
                        model,
                        non_list_args,
                        list_args,
                        nested_mutactions,
                    }
                };

                let update = {
                    let ValueSplit { values, lists, nested } = ValueMap(shift_data(&args, "update")?).split();
                    let non_list_args = values.to_prisma_values().into();
                    let list_args = lists.into_iter().map(|la| la.convert()).collect();
                    let nested_mutactions = build_nested_root(model.name.as_str(), &nested, Arc::clone(&model), &op)?;
                    let where_ = where_.clone();

                    UpdateNode {
                        where_,
                        non_list_args,
                        list_args,
                        nested_mutactions,
                    }
                };

                TopLevelDatabaseMutaction::UpsertNode(UpsertNode { where_, create, update })
            }
            _ => unimplemented!(),
        };

        // FIXME: Cloning is unethical and should be avoided
        Ok(WriteQuery {
            inner: dbg!(inner),
            name: raw_name,
            field: self.field.clone(),
        })
    }
}

/// A trap-door function that handles `resetData` without doing a whole bunch of other stuff
fn handle_reset(field: &Field, internal_data_model: InternalDataModelRef) -> CoreResult<WriteQuery> {
    Ok(WriteQuery {
        inner: TopLevelDatabaseMutaction::ResetData(ResetData { internal_data_model }),
        name: "resetData".into(),
        field: field.clone(),
    })
}

/// A simple enum to discriminate top-level actions
//pub enum Operation {
//    Create,
//    Update,
//    Delete,
//    Upsert,
//    UpdateMany,
//    DeleteMany,
//    Reset,
//}

//impl From<&str> for Operation {
//    fn from(s: &str) -> Self {
//        match s {
//            "create" => Operation::Create,
//            "update" => Operation::Update,
//            "updateMany" => Operation::UpdateMany,
//            "delete" => Operation::Delete,
//            "deleteMany" => Operation::DeleteMany,
//            "upsert" => Operation::Upsert,
//            _ => unimplemented!(),
//        }
//    }
//}

/// Convert arguments provided by graphql-ast into a tree
fn into_tree(from: &Vec<(String, Value)>) -> BTreeMap<String, Value> {
    from.into_iter().map(|(a, b)| (a.clone(), b.clone())).collect()
}

/// Shift into a sub-tree of arguments
fn shift_data(from: &BTreeMap<String, Value>, idx: &str) -> CoreResult<BTreeMap<String, Value>> {
    from.get(idx).map_or(
        Err(CoreError::QueryValidationError(format!(
            "Failed to resolve `{}` block!",
            idx
        ))),
        |c| match c {
            Value::Object(obj) => Ok(obj.clone()),
            child => Err(CoreError::QueryValidationError(format!(
                "Invalid child type for `{}`: `{}`",
                idx, child
            ))),
        },
    )
}

/// Parse the mutation name into an operation to perform.
fn parse_model_action(name: &String, query_schema: QuerySchemaRef) -> CoreResult<ModelOperation> {
    //    let actions = vec!["create", "updateMany", "update", "deleteMany", "delete", "upsert"];
    //    let action = match actions.iter().find(|action| name.starts_with(*action)) {
    //        Some(a) => a,
    //        None => return Err(CoreError::QueryValidationError(format!("Unknown action: {}", name))),
    //    };

    //    let split: Vec<&str> = name.split(action).collect();

    query_schema.find_mutation_field(name);

    let model_name = match split.get(1) {
        Some(mn) => mn.to_lowercase(),
        None => {
            return Err(CoreError::QueryValidationError(format!(
                "No model name for action `{}`",
                name
            )))
        }
    };

    //    // FIXME: This is required because our `to_pascal_case` inflector works differently
    //    let normalized = match Inflector::singularize(&model_name).as_str() {
    //        "scalarmodel" => "ScalarModel".into(),
    //        name => name.to_pascal_case(),
    //    };

    //    println!("{} ==> {}", &model_name, &normalized);

    let model = match model.models().iter().find(|m| m.name == normalized) {
        Some(m) => m,
        None => {
            return Err(CoreError::QueryValidationError(format!(
                "Model not found for mutation {}",
                name
            )))
        }
    };

    Ok((Operation::from(*action), Arc::clone(&model)))
}

/// Build nested mutations for a given field/model (called recursively)
pub(crate) fn build_nested_root<'f>(
    name: &'f str,
    args: &'f ValueMap,
    model: ModelRef,
    top_level: &Operation,
) -> CoreResult<NestedMutactions> {
    let mut collection = NestedMutactions::default();
    let eval = args.eval_tree(model.name.as_str());

    for value in eval.into_iter() {
        match value {
            NestedValue::Simple { name, kind, map } => {
                SimpleNestedBuilder::build(name, kind, map, &mut collection, Arc::clone(&model), None, top_level)?
            }
            NestedValue::Block {
                name,
                kind,
                data,
                where_,
            } => SimpleNestedBuilder::build(
                name,
                kind,
                data,
                &mut collection,
                Arc::clone(&model),
                Some(where_),
                top_level,
            )?,
            NestedValue::Many { name, kind, list } => ManyNestedBuilder::build(
                name,
                kind,
                list.into_iter(),
                &mut collection,
                Arc::clone(&model),
                top_level,
            )?,
            NestedValue::Upsert {
                name,
                create,
                update,
                where_,
            } => UpsertNestedBuilder::build(
                name,
                where_,
                create,
                update,
                &mut collection,
                Arc::clone(&model),
                top_level,
            )?,
            _ => unimplemented!(),
        };
    }

    Ok(collection)
}<|MERGE_RESOLUTION|>--- conflicted
+++ resolved
@@ -37,7 +37,6 @@
         }
 
         let args = into_tree(&self.field.arguments);
-
         let raw_name = self.field.alias.as_ref().unwrap_or_else(|| &self.field.name).clone();
         let model_operation = parse_model_action(&raw_name, Arc::clone(&self.model))?;
 
@@ -94,13 +93,7 @@
                     list_args,
                 })
             }
-<<<<<<< HEAD
-            OperationTag::DeleteSingle => TopLevelDatabaseMutaction::DeleteNode(DeleteNode {
-                where_: utils::extract_node_selector(self.field, Arc::clone(&model))?,
-            }),
-            OperationTag::DeleteMany => {
-=======
-            Operation::Delete => {
+            OperationTag::DeleteSingle => {
                 let where_ = ValueMap(shift_data(&args, "where")?)
                     .to_node_selector(Arc::clone(&model))
                     .map_or(
@@ -110,8 +103,7 @@
 
                 TopLevelDatabaseMutaction::DeleteNode(DeleteNode { where_ })
             }
-            Operation::DeleteMany => {
->>>>>>> 3295550d
+            OperationTag::DeleteMany => {
                 let query_args = utils::extract_query_args(self.field, Arc::clone(&model))?;
                 let filter = query_args
                     .filter
@@ -175,31 +167,6 @@
         field: field.clone(),
     })
 }
-
-/// A simple enum to discriminate top-level actions
-//pub enum Operation {
-//    Create,
-//    Update,
-//    Delete,
-//    Upsert,
-//    UpdateMany,
-//    DeleteMany,
-//    Reset,
-//}
-
-//impl From<&str> for Operation {
-//    fn from(s: &str) -> Self {
-//        match s {
-//            "create" => Operation::Create,
-//            "update" => Operation::Update,
-//            "updateMany" => Operation::UpdateMany,
-//            "delete" => Operation::Delete,
-//            "deleteMany" => Operation::DeleteMany,
-//            "upsert" => Operation::Upsert,
-//            _ => unimplemented!(),
-//        }
-//    }
-//}
 
 /// Convert arguments provided by graphql-ast into a tree
 fn into_tree(from: &Vec<(String, Value)>) -> BTreeMap<String, Value> {

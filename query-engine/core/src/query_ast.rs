--- conflicted
+++ resolved
@@ -1,15 +1,9 @@
 //! Prisma query AST module
 
-<<<<<<< HEAD
-use graphql_parser::{query::*};
-//use prisma_models::Model;
-use prisma_models::SchemaRef;
-=======
 use connector::NodeSelector;
 use graphql_parser::{self as gql, query::*};
 use prisma_models::{Field as ModelField, *};
 use std::collections::BTreeMap;
->>>>>>> 91aa6665
 use std::convert::From;
 use std::sync::Arc;
 
@@ -23,15 +17,9 @@
 
 #[derive(Debug)]
 pub struct RecordQuery {
-<<<<<<< HEAD
-    //model: Model,
-    // where: NodeSelector,
-    // selectedFields: SelectedFields,
-=======
     pub name: String,
     pub selector: NodeSelector,
     pub selected_fields: SelectedFields,
->>>>>>> 91aa6665
     pub nested: Vec<PrismaQuery>,
 }
 
@@ -68,18 +56,6 @@
 
 impl From<QueryBuilder> for Vec<PrismaQuery> {
     fn from(qb: QueryBuilder) -> Self {
-<<<<<<< HEAD
-        let _operation = qb.operation;
-        qb.inner.definitions.into_iter().for_each(|d: Definition| match d {
-            Definition::Operation(OperationDefinition::SelectionSet(SelectionSet { span: _, items: _ })) => unimplemented!(),
-            Definition::Operation(OperationDefinition::Query(Query {
-                position: _,
-                name: _,
-                variable_definitions: _,
-                directives: _,
-                selection_set: _,
-            })) => unimplemented!(),
-=======
         qb.query
             .definitions
             .iter()
@@ -165,7 +141,6 @@
                     ModelField::Scalar(_) => None,
                 }
             }
->>>>>>> 91aa6665
             _ => unimplemented!(),
         })
         .collect();
